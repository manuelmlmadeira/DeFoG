# DeFoG: Discrete Flow Matching for Graph Generation

> A PyTorch implementation of the DeFoG model for training and sampling discrete graph flows.

> Paper: https://arxiv.org/pdf/2410.04263

> Poster: https://icml.cc/virtual/2025/poster/45644

> Oral Presentation: https://icml.cc/virtual/2025/oral/47238


![DeFoG: Visualization](images/defog.png)

<p align="middle">
  <img src="images/qm9_molecule_4.gif" width="39%" />
  <img src="images/sbm_molecule_14.gif" width="52%" /> 
</p>

---

<<<<<<< HEAD
⚠️ **NOTE**: This branch provides an **updated development environment** with **Python 3.11** and modernized dependencies. It also replaces the legacy `setup.py` with a `pyproject.toml` and adds support for Pixi for reproducible environment management.

The main branch remains however the reference implementation used in the paper, based on Python 3.9 and older package versions.
=======
## 📝 Updates

> Working with directed graphs? Consider using [DIRECTO](https://github.com/acarballocastro/DIRECTO), a discrete flow matching framework for directed graph generation.

> For an updated development environment with modernized dependencies, see the `updated_env` branch. The `main` branch remains the reference implementation, based on Python 3.9 and older package versions.


>>>>>>> 95b328e5

## 🚀 Installation

We provide two alternative installation methods: Docker and Conda.

### 🐳 Docker 

We provide the Dockerfile to run DeFoG in a container.
1. Build the Docker image:  
   ```bash
   docker build --platform=linux/amd64 -t defog-image .
   ``` 

⚠️ Once you clone DeFoG's git repository to your workspace, you may need to run `pip install -e .` to make all the repository modules visible.


### 🐍 Conda 

1. Install Conda (we used version 25.1.1) and create DeFoG's environment:  
   ```bash
   conda env create -f environment.yaml
   conda activate defog
   ```
2. Run the following commands to check if the installation of the main packages was successful:  
   ```bash
   python -c "import sys; print('Python version:', sys.version)"
   python -c "import rdkit; print('RDKit version:', rdkit.__version__)"
   python -c "import graph_tool as gt; print('Graph-Tool version:', gt.__version__)"
   python -c "import torch; print(f'PyTorch version: {torch.__version__}, CUDA version (via PyTorch): {torch.version.cuda}')"
   python -c "import torch_geometric as tg; print('PyTorch Geometric version:', tg.__version__)"
   ```
   If you see no errors, the installation was successful and you can proceed to the next step.
3. Compile the ORCA evaluator:  
   ```bash
   cd src/analysis/orca
   g++ -O2 -std=c++11 -o orca orca.cpp
   ```

⚠️ Tested on Ubuntu.

---

## ⚙️ Usage

All commands use `python main.py` with [Hydra](https://hydra.cc/) overrides. Note that `main.py` is inside the `src` directory.

### Quick start  

Use this script to quickly test the code.

```bash
python main.py +experiment=debug
```

### Full training  

```bash
python main.py +experiment=<dataset> dataset=<dataset>
```

- **QM9 (no H):** `+experiment=qm9_no_h dataset=qm9`  
- **Planar:** `+experiment=planar dataset=planar`
- **SBM:** `+experiment=sbm dataset=sbm`
- **Tree:** `+experiment=tree dataset=tree`
- **Comm20:** `+experiment=comm20 dataset=comm20`
- **Guacamol:** `+experiment=guacamol dataset=guacamol`
- **MOSES:** `+experiment=moses dataset=moses`
- **QM9 (with H):** `+experiment=qm9_with_h dataset=qm9`
- **TLS (conditional):** `+experiment=tls dataset=tls`

---

## 📊 Evaluation

Sampling from DeFoG is typically done in two steps:

1. **Sampling Optimization** → find best sampling configuration  
2. **Final Sampling** → sample and measure performance under the best configuration



For the rest of this section, we take Planar dataset as an example:

### Default sampling  
```bash
python main.py +experiment=planar dataset=planar general.test_only=<path/to/checkpoint> sample.eta=0 sample.omega=0 sample.time_distortion=identity
```

Note that if you run:
```bash
python main.py +experiment=planar dataset=planar general.test_only=<path/to/checkpoint> 
```
it will run with the sampling parameters (η, ω, sample distortion) that we obtained after sampling optimization (see next section) and are reported in the paper.

### Sampling optimization
To search over the optimal inference hyperperameters (η, ω, distortion), use the `sample.search` flag, which will save a csv file with the results.
- **Non-grid search** (independent search for each component):  
  ```bash
  python main.py +experiment=planar dataset=planar general.test_only=<path/to/checkpoint> sample.search=all
  ```
- **Component-wise**: set `sample.search=target_guidance | distortion | stochasticity` above.

⚠️ We set the default search intervals for each sampling parameter as we used in our experiments. You may want to adjust these intervals according to your needs.

### Final sampling  
Use optimal η, ω, time distortion resulting from the search:  
```bash
python main.py +experiment=planar dataset=planar general.test_only=<path/to/checkpoint> sample.eta=<η> sample.omega=<ω> sample.time_distortion=<distortion>
```

---

## 🌐 Extend DeFoG to new datasets

Start by creating a new file in the `src/datasets` directory. You can refer to the following scripts as examples:
- `spectre_dataset.py`, if you are using unattributed graphs;
- `tls_dataset.py`, if you are using graphs with attributed nodes;
- `qm9_dataset.py` or `guacamol_dataset.py`, if you are using graphs with attributed nodes and edges (e.g., molecular data).

This new file should define a `Dataset` class to handle data processing (refer to the [PyG documentation](https://pytorch-geometric.readthedocs.io/en/latest/tutorial/create_dataset.html) for guidance), as well as a `DatasetInfos` class to specify relevant dataset properties (e.g., number of nodes, edges, etc.).

Once your dataset file is ready, update `main.py` to incorporate the new dataset. Additionally, you can add a corresponding file in the `configs/dataset` directory.

Finally, if you are planning to introduce custom metrics, you can create a new file under the `metrics` directory.

---

## Checkpoints

Checkpoints, along with their corresponding results and generated samples, are shared [here](https://drive.switch.ch/index.php/s/MG7y2EZoithAywE).

To run sampling and evaluate generation with a given checkpoint, set the `general.test_only` flag to the path of the checkpoint file (`.ckpt` file). To skip sampling and directly evaluate previously generated samples, set the flag `general.generated_path` to the path of the generated samples (`.pkl` file).

---

## 📌 Upon request

- ZINC / protein / EGO datasets  
- FCD score for molecules
- W&B sweeps for sampling optimization  



---
## 🙏 Acknowledgements

- DiGress: https://github.com/cvignac/DiGress
- Discrete Flow Models: https://github.com/andrew-cr/discrete_flow_models

---

## 📚 Citation

```bibtex
@inproceedings{qinmadeira2024defog,
  title     = {DeFoG: Discrete Flow Matching for Graph Generation},
  author    = {Qin, Yiming and Madeira, Manuel and Thanou, Dorina and Frossard, Pascal},
  booktitle = {International Conference on Machine Learning (ICML)},
  year      = {2025},
}
```<|MERGE_RESOLUTION|>--- conflicted
+++ resolved
@@ -18,11 +18,10 @@
 
 ---
 
-<<<<<<< HEAD
 ⚠️ **NOTE**: This branch provides an **updated development environment** with **Python 3.11** and modernized dependencies. It also replaces the legacy `setup.py` with a `pyproject.toml` and adds support for Pixi for reproducible environment management.
 
 The main branch remains however the reference implementation used in the paper, based on Python 3.9 and older package versions.
-=======
+
 ## 📝 Updates
 
 > Working with directed graphs? Consider using [DIRECTO](https://github.com/acarballocastro/DIRECTO), a discrete flow matching framework for directed graph generation.
@@ -30,7 +29,6 @@
 > For an updated development environment with modernized dependencies, see the `updated_env` branch. The `main` branch remains the reference implementation, based on Python 3.9 and older package versions.
 
 
->>>>>>> 95b328e5
 
 ## 🚀 Installation
 
